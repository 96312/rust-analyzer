//! The context or environment in which the language server functions. In our
//! server implementation this is know as the `WorldState`.
//!
//! Each tick provides an immutable snapshot of the state as `WorldSnapshot`.

use std::{convert::TryFrom, sync::Arc};

use crossbeam_channel::{unbounded, Receiver};
use lsp_types::Url;
use parking_lot::RwLock;
use ra_db::{CrateId, SourceRoot, VfsPath};
use ra_flycheck::{Flycheck, FlycheckConfig};
use ra_ide::{Analysis, AnalysisChange, AnalysisHost, CrateGraph, FileId};
use ra_project_model::{CargoWorkspace, ProcMacroClient, ProjectWorkspace, Target};
use stdx::format_to;
use vfs::{file_set::FileSetConfig, loader::Handle, AbsPath, AbsPathBuf};

use crate::{
    config::{Config, FilesWatcher},
    diagnostics::{CheckFixes, DiagnosticCollection},
    from_proto,
    line_endings::LineEndings,
    main_loop::ReqQueue,
    request_metrics::{LatestRequests, RequestMetrics},
    to_proto::url_from_abs_path,
    Result,
};
<<<<<<< HEAD
=======
use ra_db::{CrateId, ExternSourceId};
use ra_progress::{ProgressSource, ProgressStatus};
>>>>>>> 6e81c9a9
use rustc_hash::{FxHashMap, FxHashSet};

fn create_flycheck(
    workspaces: &[ProjectWorkspace],
    config: &FlycheckConfig,
    progress_src: &ProgressSource<(), String>,
) -> Option<Flycheck> {
    // FIXME: Figure out the multi-workspace situation
    workspaces.iter().find_map(move |w| match w {
        ProjectWorkspace::Cargo { cargo, .. } => {
            let cargo_project_root = cargo.workspace_root().to_path_buf();
<<<<<<< HEAD
            Some(Flycheck::new(config.clone(), cargo_project_root.into()))
=======
            Some(Flycheck::new(config.clone(), cargo_project_root, progress_src.clone()))
>>>>>>> 6e81c9a9
        }
        ProjectWorkspace::Json { .. } => {
            log::warn!("Cargo check watching only supported for cargo workspaces, disabling");
            None
        }
    })
}

#[derive(Eq, PartialEq)]
pub(crate) enum Status {
    Loading,
    Ready,
}

impl Default for Status {
    fn default() -> Self {
        Status::Loading
    }
}

/// `GlobalState` is the primary mutable state of the language server
///
/// The most interesting components are `vfs`, which stores a consistent
/// snapshot of the file systems, and `analysis_host`, which stores our
/// incremental salsa database.
<<<<<<< HEAD
pub(crate) struct GlobalState {
    pub(crate) config: Config,
    pub(crate) analysis_host: AnalysisHost,
    pub(crate) loader: Box<dyn vfs::loader::Handle>,
    pub(crate) task_receiver: Receiver<vfs::loader::Message>,
    pub(crate) flycheck: Option<Flycheck>,
    pub(crate) diagnostics: DiagnosticCollection,
    pub(crate) mem_docs: FxHashSet<VfsPath>,
    pub(crate) vfs: Arc<RwLock<(vfs::Vfs, FxHashMap<FileId, LineEndings>)>>,
    pub(crate) status: Status,
    pub(crate) req_queue: ReqQueue,
    latest_requests: Arc<RwLock<LatestRequests>>,
    source_root_config: SourceRootConfig,
    _proc_macro_client: ProcMacroClient,
    workspaces: Arc<Vec<ProjectWorkspace>>,
=======
#[derive(Debug)]
pub struct GlobalState {
    pub config: Config,
    pub local_roots: Vec<PathBuf>,
    pub workspaces: Arc<Vec<ProjectWorkspace>>,
    pub analysis_host: AnalysisHost,
    pub vfs: Arc<RwLock<Vfs>>,
    pub task_receiver: Receiver<VfsTask>,
    pub latest_requests: Arc<RwLock<LatestRequests>>,
    pub flycheck: Option<Flycheck>,
    pub diagnostics: DiagnosticCollection,
    pub proc_macro_client: ProcMacroClient,
    pub flycheck_progress_src: ProgressSource<(), String>,
    pub flycheck_progress_receiver: Receiver<ProgressStatus<(), String>>,
>>>>>>> 6e81c9a9
}

/// An immutable snapshot of the world's state at a point in time.
pub(crate) struct GlobalStateSnapshot {
    pub(crate) config: Config,
    pub(crate) analysis: Analysis,
    pub(crate) check_fixes: CheckFixes,
    pub(crate) latest_requests: Arc<RwLock<LatestRequests>>,
    vfs: Arc<RwLock<(vfs::Vfs, FxHashMap<FileId, LineEndings>)>>,
    workspaces: Arc<Vec<ProjectWorkspace>>,
}

impl GlobalState {
    pub(crate) fn new(
        workspaces: Vec<ProjectWorkspace>,
        lru_capacity: Option<usize>,
        config: Config,
        req_queue: ReqQueue,
    ) -> GlobalState {
        let mut change = AnalysisChange::new();

        let project_folders = ProjectFolders::new(&workspaces);

        let (task_sender, task_receiver) = unbounded::<vfs::loader::Message>();
        let mut vfs = vfs::Vfs::default();

        let proc_macro_client = match &config.proc_macro_srv {
            None => ProcMacroClient::dummy(),
            Some((path, args)) => match ProcMacroClient::extern_process(path.into(), args) {
                Ok(it) => it,
                Err(err) => {
                    log::error!(
                        "Failed to run ra_proc_macro_srv from path {}, error: {:?}",
                        path.display(),
                        err
                    );
                    ProcMacroClient::dummy()
                }
            },
        };

        let mut loader = {
            let loader = vfs_notify::LoaderHandle::spawn(Box::new(move |msg| {
                task_sender.send(msg).unwrap()
            }));
            Box::new(loader)
        };
        let watch = match config.files.watcher {
            FilesWatcher::Client => vec![],
            FilesWatcher::Notify => project_folders.watch,
        };
        loader.set_config(vfs::loader::Config { load: project_folders.load, watch });

        // Create crate graph from all the workspaces
        let mut crate_graph = CrateGraph::default();
        let mut load = |path: &AbsPath| {
            let contents = loader.load_sync(path);
            let path = vfs::VfsPath::from(path.to_path_buf());
            vfs.set_file_contents(path.clone(), contents);
            vfs.file_id(&path)
        };
        for ws in workspaces.iter() {
            crate_graph.extend(ws.to_crate_graph(
                config.cargo.target.as_deref(),
                &proc_macro_client,
                &mut load,
            ));
        }
        change.set_crate_graph(crate_graph);

        let (flycheck_progress_receiver, flycheck_progress_src) =
            ProgressSource::real_if(config.client_caps.work_done_progress);
        let flycheck = config
            .check
            .as_ref()
            .and_then(|c| create_flycheck(&workspaces, c, &flycheck_progress_src));

        let mut analysis_host = AnalysisHost::new(lru_capacity);
        analysis_host.apply_change(change);
        let mut res = GlobalState {
            config,
            analysis_host,
            loader,
            task_receiver,
            flycheck,
            flycheck_progress_src,
            flycheck_progress_receiver,
            diagnostics: Default::default(),
            mem_docs: FxHashSet::default(),
            vfs: Arc::new(RwLock::new((vfs, FxHashMap::default()))),
            status: Status::default(),
            req_queue,
            latest_requests: Default::default(),
            source_root_config: project_folders.source_root_config,
            _proc_macro_client: proc_macro_client,
            workspaces: Arc::new(workspaces),
        };
        res.process_changes();
        res
    }

    pub(crate) fn update_configuration(&mut self, config: Config) {
        self.analysis_host.update_lru_capacity(config.lru_capacity);
        if config.check != self.config.check {
            self.flycheck = config
                .check
                .as_ref()
                .and_then(|it| create_flycheck(&self.workspaces, it, &self.flycheck_progress_src));
        }

        self.config = config;
    }

<<<<<<< HEAD
    pub(crate) fn process_changes(&mut self) -> bool {
        let change = {
            let mut change = AnalysisChange::new();
            let (vfs, line_endings_map) = &mut *self.vfs.write();
            let changed_files = vfs.take_changes();
            if changed_files.is_empty() {
                return false;
            }

            let fs_op = changed_files.iter().any(|it| it.is_created_or_deleted());
            if fs_op {
                let roots = self.source_root_config.partition(&vfs);
                change.set_roots(roots)
            }

            for file in changed_files {
                let text = if file.exists() {
                    let bytes = vfs.file_contents(file.file_id).to_vec();
                    match String::from_utf8(bytes).ok() {
                        Some(text) => {
                            let (text, line_endings) = LineEndings::normalize(text);
                            line_endings_map.insert(file.file_id, line_endings);
                            Some(Arc::new(text))
                        }
                        None => None,
=======
    /// Returns a vec of libraries
    /// FIXME: better API here
    pub fn process_changes(&mut self, roots_scanned: &mut u32) -> bool {
        let changes = self.vfs.write().commit_changes();
        if changes.is_empty() {
            return false;
        }
        let mut change = AnalysisChange::new();
        for c in changes {
            match c {
                VfsChange::AddRoot { root, files } => {
                    *roots_scanned += 1;
                    for (file, path, text) in files {
                        change.add_file(SourceRootId(root.0), FileId(file.0), path, text);
>>>>>>> 6e81c9a9
                    }
                } else {
                    None
                };
                change.change_file(file.file_id, text);
            }
            change
        };

        self.analysis_host.apply_change(change);
        true
    }

    pub(crate) fn snapshot(&self) -> GlobalStateSnapshot {
        GlobalStateSnapshot {
            config: self.config.clone(),
            workspaces: Arc::clone(&self.workspaces),
            analysis: self.analysis_host.analysis(),
            vfs: Arc::clone(&self.vfs),
            latest_requests: Arc::clone(&self.latest_requests),
            check_fixes: Arc::clone(&self.diagnostics.check_fixes),
        }
    }

    pub(crate) fn maybe_collect_garbage(&mut self) {
        self.analysis_host.maybe_collect_garbage()
    }

    pub(crate) fn collect_garbage(&mut self) {
        self.analysis_host.collect_garbage()
    }

    pub(crate) fn complete_request(&mut self, request: RequestMetrics) {
        self.latest_requests.write().record(request)
    }
}

impl GlobalStateSnapshot {
    pub(crate) fn url_to_file_id(&self, url: &Url) -> Result<FileId> {
        let path = from_proto::abs_path(url)?;
        let path = path.into();
        let res =
            self.vfs.read().0.file_id(&path).ok_or_else(|| format!("file not found: {}", path))?;
        Ok(res)
    }

    pub(crate) fn file_id_to_url(&self, id: FileId) -> Url {
        file_id_to_url(&self.vfs.read().0, id)
    }

    pub(crate) fn file_line_endings(&self, id: FileId) -> LineEndings {
        self.vfs.read().1[&id]
    }

    pub(crate) fn anchored_path(&self, file_id: FileId, path: &str) -> Url {
        let mut base = self.vfs.read().0.file_path(file_id);
        base.pop();
        let path = base.join(path);
        let path = path.as_path().unwrap();
        url_from_abs_path(&path)
    }

    pub(crate) fn cargo_target_for_crate_root(
        &self,
        crate_id: CrateId,
    ) -> Option<(&CargoWorkspace, Target)> {
        let file_id = self.analysis.crate_root(crate_id).ok()?;
        let path = self.vfs.read().0.file_path(file_id);
        let path = path.as_path()?;
        self.workspaces.iter().find_map(|ws| match ws {
            ProjectWorkspace::Cargo { cargo, .. } => {
                cargo.target_by_root(&path).map(|it| (cargo, it))
            }
            ProjectWorkspace::Json { .. } => None,
        })
    }

    pub(crate) fn status(&self) -> String {
        let mut buf = String::new();
        if self.workspaces.is_empty() {
            buf.push_str("no workspaces\n")
        } else {
            buf.push_str("workspaces:\n");
            for w in self.workspaces.iter() {
                format_to!(buf, "{} packages loaded\n", w.n_packages());
            }
        }
        buf.push_str("\nanalysis:\n");
        buf.push_str(
            &self
                .analysis
                .status()
                .unwrap_or_else(|_| "Analysis retrieval was cancelled".to_owned()),
        );
        buf
    }
}

pub(crate) fn file_id_to_url(vfs: &vfs::Vfs, id: FileId) -> Url {
    let path = vfs.file_path(id);
    let path = path.as_path().unwrap();
    url_from_abs_path(&path)
}

#[derive(Default)]
pub(crate) struct ProjectFolders {
    pub(crate) load: Vec<vfs::loader::Entry>,
    pub(crate) watch: Vec<usize>,
    pub(crate) source_root_config: SourceRootConfig,
}

impl ProjectFolders {
    pub(crate) fn new(workspaces: &[ProjectWorkspace]) -> ProjectFolders {
        let mut res = ProjectFolders::default();
        let mut fsc = FileSetConfig::builder();
        let mut local_filesets = vec![];

        for root in workspaces.iter().flat_map(|it| it.to_roots()) {
            let path = root.path().to_owned();

            let mut file_set_roots: Vec<VfsPath> = vec![];

            let entry = if root.is_member() {
                vfs::loader::Entry::local_cargo_package(path.to_path_buf())
            } else {
                vfs::loader::Entry::cargo_package_dependency(path.to_path_buf())
            };
            res.load.push(entry);
            if root.is_member() {
                res.watch.push(res.load.len() - 1);
            }

            if let Some(out_dir) = root.out_dir() {
                let out_dir = AbsPathBuf::try_from(out_dir.to_path_buf()).unwrap();
                res.load.push(vfs::loader::Entry::rs_files_recursively(out_dir.clone()));
                if root.is_member() {
                    res.watch.push(res.load.len() - 1);
                }
                file_set_roots.push(out_dir.into());
            }
            file_set_roots.push(path.to_path_buf().into());

            if root.is_member() {
                local_filesets.push(fsc.len());
            }
            fsc.add_file_set(file_set_roots)
        }

        let fsc = fsc.build();
        res.source_root_config = SourceRootConfig { fsc, local_filesets };

        res
    }
}

#[derive(Default, Debug)]
pub(crate) struct SourceRootConfig {
    pub(crate) fsc: FileSetConfig,
    pub(crate) local_filesets: Vec<usize>,
}

impl SourceRootConfig {
    pub(crate) fn partition(&self, vfs: &vfs::Vfs) -> Vec<SourceRoot> {
        self.fsc
            .partition(vfs)
            .into_iter()
            .enumerate()
            .map(|(idx, file_set)| {
                let is_local = self.local_filesets.contains(&idx);
                if is_local {
                    SourceRoot::new_local(file_set)
                } else {
                    SourceRoot::new_library(file_set)
                }
            })
            .collect()
    }
}<|MERGE_RESOLUTION|>--- conflicted
+++ resolved
@@ -25,11 +25,6 @@
     to_proto::url_from_abs_path,
     Result,
 };
-<<<<<<< HEAD
-=======
-use ra_db::{CrateId, ExternSourceId};
-use ra_progress::{ProgressSource, ProgressStatus};
->>>>>>> 6e81c9a9
 use rustc_hash::{FxHashMap, FxHashSet};
 
 fn create_flycheck(
@@ -41,11 +36,7 @@
     workspaces.iter().find_map(move |w| match w {
         ProjectWorkspace::Cargo { cargo, .. } => {
             let cargo_project_root = cargo.workspace_root().to_path_buf();
-<<<<<<< HEAD
             Some(Flycheck::new(config.clone(), cargo_project_root.into()))
-=======
-            Some(Flycheck::new(config.clone(), cargo_project_root, progress_src.clone()))
->>>>>>> 6e81c9a9
         }
         ProjectWorkspace::Json { .. } => {
             log::warn!("Cargo check watching only supported for cargo workspaces, disabling");
@@ -71,7 +62,6 @@
 /// The most interesting components are `vfs`, which stores a consistent
 /// snapshot of the file systems, and `analysis_host`, which stores our
 /// incremental salsa database.
-<<<<<<< HEAD
 pub(crate) struct GlobalState {
     pub(crate) config: Config,
     pub(crate) analysis_host: AnalysisHost,
@@ -87,22 +77,6 @@
     source_root_config: SourceRootConfig,
     _proc_macro_client: ProcMacroClient,
     workspaces: Arc<Vec<ProjectWorkspace>>,
-=======
-#[derive(Debug)]
-pub struct GlobalState {
-    pub config: Config,
-    pub local_roots: Vec<PathBuf>,
-    pub workspaces: Arc<Vec<ProjectWorkspace>>,
-    pub analysis_host: AnalysisHost,
-    pub vfs: Arc<RwLock<Vfs>>,
-    pub task_receiver: Receiver<VfsTask>,
-    pub latest_requests: Arc<RwLock<LatestRequests>>,
-    pub flycheck: Option<Flycheck>,
-    pub diagnostics: DiagnosticCollection,
-    pub proc_macro_client: ProcMacroClient,
-    pub flycheck_progress_src: ProgressSource<(), String>,
-    pub flycheck_progress_receiver: Receiver<ProgressStatus<(), String>>,
->>>>>>> 6e81c9a9
 }
 
 /// An immutable snapshot of the world's state at a point in time.
@@ -216,7 +190,6 @@
         self.config = config;
     }
 
-<<<<<<< HEAD
     pub(crate) fn process_changes(&mut self) -> bool {
         let change = {
             let mut change = AnalysisChange::new();
@@ -242,22 +215,6 @@
                             Some(Arc::new(text))
                         }
                         None => None,
-=======
-    /// Returns a vec of libraries
-    /// FIXME: better API here
-    pub fn process_changes(&mut self, roots_scanned: &mut u32) -> bool {
-        let changes = self.vfs.write().commit_changes();
-        if changes.is_empty() {
-            return false;
-        }
-        let mut change = AnalysisChange::new();
-        for c in changes {
-            match c {
-                VfsChange::AddRoot { root, files } => {
-                    *roots_scanned += 1;
-                    for (file, path, text) in files {
-                        change.add_file(SourceRootId(root.0), FileId(file.0), path, text);
->>>>>>> 6e81c9a9
                     }
                 } else {
                     None
